--- conflicted
+++ resolved
@@ -80,15 +80,10 @@
     :param list[keras.callbacks.Callback] callbacks: List of keras Callbacks to
         pass model during training, such as the TensorBoard callback. A set of
         ivis-specific callbacks are provided in the ivis.nn.callbacks module.
-<<<<<<< HEAD
-=======
-    :param bool eager_execution: Whether to use eager execution with TensorFlow.
-        Disabled by default, as training is much faster with this option off.
     :param bool build_index_on_disk: Whether to build the annoy index directly
         on disk. Building on disk should allow for bigger datasets to be indexed,
         but may cause issues. If None, on-disk building will be enabled for Linux, 
         but not Windows due to issues on Windows.
->>>>>>> f5707df5
     :param int verbose: Controls the volume of logging output the model
         produces when training. When set to 0, silences outputs, when above 0
         will print outputs.
@@ -101,12 +96,7 @@
                  precompute=True, model='default',
                  supervision_metric='sparse_categorical_crossentropy',
                  supervision_weight=0.5, annoy_index_path=None,
-<<<<<<< HEAD
-                 callbacks=[], verbose=1):
-=======
-                 callbacks=[], eager_execution=False,
-                 build_index_on_disk=None, verbose=1):
->>>>>>> f5707df5
+                 callbacks=[], build_index_on_disk=None, verbose=1):
 
         self.embedding_dims = embedding_dims
         self.k = k
@@ -130,16 +120,10 @@
         for callback in self.callbacks:
             if isinstance(callback, ModelCheckpoint):
                 callback = callback.register_ivis_model(self)
-<<<<<<< HEAD
-=======
-        self.eager_execution = eager_execution
-        if not eager_execution:
-            tf.compat.v1.disable_eager_execution()
         if build_index_on_disk is None:
             self.build_index_on_disk = True if platform.system() != 'Windows' else False
         else:
             self.build_index_on_disk = build_index_on_disk
->>>>>>> f5707df5
         self.verbose = verbose
 
     def __getstate__(self):
