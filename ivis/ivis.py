--- conflicted
+++ resolved
@@ -13,22 +13,12 @@
 from tensorflow.keras import regularizers
 from sklearn.base import BaseEstimator
 
-<<<<<<< HEAD
 from .data.triplet_generators import generator_from_index, generator_from_knn_matrix
 from .nn.network import triplet_network, base_network
 from .nn.callbacks import ModelCheckpoint
 from .nn.losses import triplet_loss, is_categorical, is_multiclass, is_hinge
 from .nn.losses import semi_supervised_loss, validate_sparse_labels
 from .data.knn import build_annoy_index
-=======
-import json
-import os
-import shutil
-import multiprocessing
-import tensorflow as tf
-import platform
-import pickle as pkl
->>>>>>> 0d5cd507
 
 
 class Ivis(BaseEstimator):
